--- conflicted
+++ resolved
@@ -176,17 +176,13 @@
     <td>Payment processor fees (PayPal)</td>
     <td></td>
     <td align="right">
-      {{{currency stats.payoutProcessorFeesPaypal.totalInHostCurrency currency=host.currency precision=2}}}
-<<<<<<< HEAD
-    </td>
+      {{{currency stats.payoutProcessorFeesPaypal.totalInHostCurrency currency=host.currency precision=2}}}    </td>
   </tr>
   <tr class="indent1">
     <td>Payment processor fees (other)</td>
     <td></td>
     <td align="right">
       {{{currency stats.payoutProcessorFeesOther.totalInHostCurrency currency=host.currency precision=2}}}
-=======
->>>>>>> 558c0378
     </td>
   </tr>
   <tr>
