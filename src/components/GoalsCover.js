import React from 'react';
import PropTypes from 'prop-types';
import colors from '../constants/colors';
import HashLink from 'react-scrollchor';
import Logo from './Logo';
import { FormattedMessage, defineMessages } from 'react-intl';
import Link from './Link';
import Button from './Button';
import { get, maxBy } from 'lodash';
import withIntl from '../lib/withIntl';
import { formatCurrency } from '../lib/utils';

class GoalsCover extends React.Component {

  static propTypes = {
    collective: PropTypes.object.isRequired,
    LoggedInUser: PropTypes.object
  }

  constructor(props) {
    super(props);
    const { intl, collective } = props;
    this.renderGoal = this.renderGoal.bind(this);
    this.nodes = {};
    this.state = {
      goals: {},
      styles: {
        balance: { textAlign: 'left', left: 0 },
        yearlyBudget: { textAlign: 'right', right: 0 }
      }
    };

    this.messages = defineMessages({
      'admin': { id: 'menu.admin', defaultMessage: "admin" },
      'backer': { id: 'menu.backer', defaultMessage: "backer" },
      'attendee': { id: 'menu.attendee', defaultMessage: "attendee" },
      'fundraiser': { id: 'menu.fundraiser', defaultMessage: "fundraiser" },
      'parenting': { id: 'menu.parenting', defaultMessage: "member collectives" },
      'about': { id: 'menu.about', defaultMessage: "about" },
      'events': { id: 'menu.events', defaultMessage: "events" },
      'updates': { id: 'menu.updates', defaultMessage: "updates" },
      'budget': { id: 'menu.budget', defaultMessage: "budget" },
      'contributors': { id: 'menu.contributors', defaultMessage: "contributors" },
      'menu.edit.collective': { id: 'menu.edit.collective', defaultMessage: "edit collective" },
      'menu.edit.user': { id: 'menu.edit.user', defaultMessage: "edit profile" },
      'menu.edit.organization': { id: 'menu.edit.organization', defaultMessage: "edit organization" },
      'menu.edit.event': { id: 'menu.edit.event', defaultMessage: "edit event" },
      'bar.balance': { id: 'cover.bar.balance', defaultMessage: "Today's Balance" },
      'bar.yearlyBudget': { id: 'cover.bar.yearlyBudget', defaultMessage: "Estimated Annual Budget" }
    });

    this.goals = [
      {
        slug: 'balance',
        animate: true,
        title: intl.formatMessage(this.messages['bar.balance']),
        amount: get(collective, 'stats.balance'),
        precision: 2,
        position: 'below'
      },
      {
        slug: 'yearlyBudget',
        title: intl.formatMessage(this.messages['bar.yearlyBudget']),
        amount: get(collective, 'stats.yearlyBudget'),
        precision: 0,
        position: 'below'
      },
      ... get(collective, 'settings.goals') || []
    ].sort((a, b) => a.amount > b.amount);

    const lastGoalAtPosition = {};
    for (let i=0; i<this.goals.length; i++) {
      const goal = { ...this.goals[i] };
      goal.slug = goal.slug || `goal${i}`;
      goal.position = goal.position || "above";
      lastGoalAtPosition[goal.position] = goal;
      goal.style = {
        textAlign: lastGoalAtPosition[goal.position] ? 'right' : 'left'
      }
      this.goals[i] = goal;
    }
    this.maxAmount = maxBy(this.goals, g => g.amount).amount;
  }

  componentDidMount() {
    const { collective } = this.props;
    const state = this.state;
    const previous = {};
    const barLength = this.nodes.barContainer.offsetWidth;
    this.goals.forEach((goal, index) => {
      const pos = { level: 0, amount: goal.amount };
      const { slug, position } = goal;
      if (this.nodes[slug]) {
        pos.posX = this.nodes[slug].offsetWidth;
        pos.width = this.nodes[slug].querySelector('.label').offsetWidth;
        pos.height = '20px';
      }
      // if the previous item's position is overlapping, we change the level
      if (previous[position] && pos.posX < previous[position].posX + previous[position].width) {
        pos.level = previous[position].level === 1 ? 0 : 1;

        // Make sure we don't overlap with previous goal on the same level (previous' previous)
        if (previous[position].previous) {
          const overlap = previous[position].previous.posX - pos.posX + pos.width;
          if (overlap > 0) {
            pos.opacity = 0.2;
            pos.posX = pos.posX + overlap;
          }
        }

        if (position === 'above' && pos.level === 1) {
          pos.height = '60px';
          state.styles.barContainer = { marginTop: '10rem' };
        }
      }
      if (goal.animate) {
        const width =  Math.ceil(goal.amount / this.maxAmount * barLength);
        pos.posX = width;
      }
      pos.slug = slug;
      pos.previous = previous[position];
      state.goals[slug] = pos;
      previous[position] = pos;
    });
    this.setState(state);
  }

  renderGoal(goal, index) {
    if (!goal.title) return;
    const { collective, intl } = this.props;
    const title = goal.title || (this.messages[goal.slug] && intl.formatMessage(this.messages[goal.slug]));
    const isLast = index === this.goals.length - 1;
    const posX = goal.animate ? 0 : `${Math.round(goal.amount / this.maxAmount * 100)}%`;
    const slug = goal.slug || `goal${index}`;
    const zIndex = (20 - index) * 10;
    const amount = formatCurrency(goal.animate ? (get(this.state, `goals.${slug}.amount`) || 0) : goal.amount, collective.currency, { precision: goal.precision || 0 });
    const position = goal.position || "above";
    const level = get(this.state, `goals.${slug}.level`) || 0;
    const style = {
      width: get(this.state, `goals.${slug}.posX`) || posX,
      opacity: get(this.state, `goals.${slug}.opacity`) || 1,
      zIndex
    };

    if (position === 'below' && level === 1) {
      style.paddingTop = '4rem';
      style.height = '60px';
    }
    
    // We animate the goals except last one
    if (position === 'above' && !isLast) {
      style.height = get(this.state, `goals.${slug}.height`) || '0px';
    }

    return (
      <div className={`goal bar ${slug} ${position}`} style={style} ref={node => this.nodes[slug] = node}>
        <style jsx>{`
        .bar {
          height: 20px;
          width: 100%;
          position: absolute;
          top: 0;
          left: 0;
          text-align: right;
          transition: width 3s;
        }

        .bar.balance {
          transition: width 2s;
          width: 150px;
          border-top: 4px solid #64C800;
          border-right: 1px solid #64C800;
        }

        .bar.yearlyBudget {
          border-top: 4px solid #3399FF;
          border-right: 1px solid #3399FF;
        }

        .bar.goal.above {
          border-bottom: 4px solid #3399FF;
          border-right: 1px solid #3399FF;
          top: auto;
          bottom: 76px;
          transition: height 3s;
        }

        .caption {
          padding: 1rem 0.5rem 1rem 0.5rem;
          color: #AAAEB3;
          font-family: Rubik;
          font-size: 13px;
          line-height: 15px;
          transition: all 2s;
        }
        .bar.goal.above .caption {
          margin-top: -4.5rem;
        }

        .label {
          background: #252729;
          color: #AAAEB3;
          padding: 0;
          line-height: 1.5;
          font-size: 13px;
          text-align: right;
        }

        .amount {
          background: #252729;
          color: white;
          font-weight: bold;
        }

        .interval {
          color: #AAAEB3;
          font-size: 10px;
          font-weight: normal;
        }
        `}</style>
        <div className="caption">
          <div className="label">{goal.title}</div>
          <div className="amount">
            {amount}
            { goal.type === 'yearlyBudget' &&
              <div className="interval">
                <FormattedMessage
                  id="tier.interval"
                  defaultMessage="per {interval, select, month {month} year {year} other {}}"
                  values={{ interval: 'year' }}
                  />
              </div>
            }
          </div>
        </div>
      </div>
    )
  }

  render() {
    const { collective, intl } = this.props;

    if (!collective) {
      return (<div />);
    }

    return (
      <div className="GoalsCover">
        <style jsx>{`
        .GoalsCover {
          overflow: hidden;
        }

        .budgetText {
          text-align: center;
          color: #C2C7CC;
          font-family: Rubik;
          font-size: 14px;
          line-height: 26px;
          margin: 3rem 0;
        }

        .barContainer {
          position: relative;
          width: 80%;
          margin: 6rem auto 1rem;
          min-height: 80px;
        }

        @media(max-width: 420px) {
          .barContainer {
            width: 95%;
          }
        }
        `}
        </style>
        <div className="">
          { get(collective, 'stats.backers.all') > 0 &&
            <div className="budgetText">
<<<<<<< HEAD
              <FormattedMessage id="cover.budget.text" defaultMessage="Thanks to your financial contributions, we’re operating on an estimated annual budget of  {yearlyBudget}." values={{ yearlyBudget: formatCurrency(get(collective, 'stats.yearlyBudget'), collective.currency, { precision: 0 })}} />
=======
              <FormattedMessage id="cover.budget.text" defaultMessage="Thanks to your financial contributions, we are operating on an estimated annual budget of  {yearlyBudget}." values={{ yearlyBudget: formatCurrency(get(collective, 'stats.yearlyBudget'), collective.currency, { precision: 0 })}} />
>>>>>>> 6d5747e7
            </div>
          }
          <div className="barContainer" style={get(this.state, 'styles.barContainer')} ref={node => this.nodes.barContainer = node}>
            <div className="bars">
              { this.goals.map(this.renderGoal) }
            </div>
          </div>
        </div>
      </div>
    )
  }

}

export default withIntl(GoalsCover);<|MERGE_RESOLUTION|>--- conflicted
+++ resolved
@@ -277,11 +277,7 @@
         <div className="">
           { get(collective, 'stats.backers.all') > 0 &&
             <div className="budgetText">
-<<<<<<< HEAD
-              <FormattedMessage id="cover.budget.text" defaultMessage="Thanks to your financial contributions, we’re operating on an estimated annual budget of  {yearlyBudget}." values={{ yearlyBudget: formatCurrency(get(collective, 'stats.yearlyBudget'), collective.currency, { precision: 0 })}} />
-=======
               <FormattedMessage id="cover.budget.text" defaultMessage="Thanks to your financial contributions, we are operating on an estimated annual budget of  {yearlyBudget}." values={{ yearlyBudget: formatCurrency(get(collective, 'stats.yearlyBudget'), collective.currency, { precision: 0 })}} />
->>>>>>> 6d5747e7
             </div>
           }
           <div className="barContainer" style={get(this.state, 'styles.barContainer')} ref={node => this.nodes.barContainer = node}>
